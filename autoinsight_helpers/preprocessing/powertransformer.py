--- conflicted
+++ resolved
@@ -67,12 +67,9 @@
         return self
 
     def transform(self, X, y=0):
-<<<<<<< HEAD
+        
+        X_tr = X.copy()
         for (col, strategy) in self.new_cols_strategies:
-=======
-        X_tr = X.copy()
-        for col, strategy in self.new_cols_strategies.items():
->>>>>>> da975b97
             if col not in X.columns:  # 존재하지않는 컬럼은 skip합니다
                 continue
             
